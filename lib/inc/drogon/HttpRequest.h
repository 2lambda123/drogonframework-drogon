/**
 *
 *  @file HttpRequest.h
 *  @author An Tao
 *
 *  Copyright 2018, An Tao.  All rights reserved.
 *  https://github.com/an-tao/drogon
 *  Use of this source code is governed by a MIT license
 *  that can be found in the License file.
 *
 *  Drogon
 *
 */

#pragma once

#include <drogon/exports.h>
#include <drogon/utils/Utilities.h>
#include <drogon/DrClassMap.h>
#include <drogon/HttpTypes.h>
#include <drogon/Session.h>
#include <drogon/Attribute.h>
#include <drogon/UploadFile.h>
#include <json/json.h>
#include <trantor/net/InetAddress.h>
#include <trantor/net/Certificate.h>
#include <trantor/utils/Date.h>
#include <memory>
#include <string>
#include <unordered_map>
#include <optional>
#include <string_view>

namespace drogon
{
class HttpRequest;
using HttpRequestPtr = std::shared_ptr<HttpRequest>;

/**
 * @brief This template is used to convert a request object to a custom
 * type object. Users must specialize the template for a particular type.
 */
template <typename T>
T fromRequest(const HttpRequest &)
{
    LOG_ERROR << "You must specialize the fromRequest template for the type of "
              << DrClassMap::demangle(typeid(T).name());
    exit(1);
}

/**
 * @brief This template is used to create a request object from a custom
 * type object by calling the newCustomHttpRequest(). Users must specialize
 * the template for a particular type.
 */
template <typename T>
HttpRequestPtr toRequest(T &&)
{
    LOG_ERROR << "You must specialize the toRequest template for the type of "
              << DrClassMap::demangle(typeid(T).name());
    exit(1);
}

template <>
HttpRequestPtr toRequest<const Json::Value &>(const Json::Value &pJson);
template <>
HttpRequestPtr toRequest(Json::Value &&pJson);

template <>
inline HttpRequestPtr toRequest<Json::Value &>(Json::Value &pJson)
{
    return toRequest((const Json::Value &)pJson);
}

template <>
std::shared_ptr<Json::Value> fromRequest(const HttpRequest &req);

/// Abstract class for webapp developer to get or set the Http request;
class DROGON_EXPORT HttpRequest
{
  public:
    /**
     * @brief This template enables implicit type conversion. For using this
     * template, user must specialize the fromRequest template. For example a
     * shared_ptr<Json::Value> specialization version is available above, so
     * we can use the following code to get a json object:
     * @code
       std::shared_ptr<Json::Value> jsonPtr = *requestPtr;
       @endcode
     * With this template, user can use their favorite JSON library instead of
     * the default jsoncpp library or convert the request to an object of any
     * custom type.
     */
    template <typename T>
    operator T() const
    {
        return fromRequest<T>(*this);
    }

    /**
     * @brief This template enables explicit type conversion, see the above
     * template.
     */
    template <typename T>
    T as() const
    {
        return fromRequest<T>(*this);
    }

    /// Return the method string of the request, such as GET, POST, etc.
    virtual const char *methodString() const = 0;

    const char *getMethodString() const
    {
        return methodString();
    }

    /// Return the enum type method of the request.
    virtual HttpMethod method() const = 0;

    HttpMethod getMethod() const
    {
        return method();
    }

    /**
     * @brief Check if the method is or was HttpMethod::Head
     * @details Allows to know that an incoming request is a HEAD request, since
     *          drogon sets the method to HttpMethod::Get before calling the
     *          controller
     * @return true if method() returns HttpMethod::Head, or HttpMethod::Get but
     *              was previously HttpMethod::Head
     */
    virtual bool isHead() const = 0;

    /// Get the header string identified by the key parameter.
    /**
     * @note
     * If there is no the header, a empty string is returned.
     * The key is case insensitive
     */
    virtual const std::string &getHeader(std::string key) const = 0;

    /**
     * @brief Set the header string identified by the field parameter
     *
     * @param field The field parameter is transformed to lower case before
     * storing.
     * @param value The value of the header.
     */
    virtual void addHeader(std::string field, const std::string &value) = 0;
    virtual void addHeader(std::string field, std::string &&value) = 0;

    /**
     * @brief  Remove the header identified by the key parameter.
     *
     * @param key The key is case insensitive
     */
    virtual void removeHeader(std::string key) = 0;

    /// Get the cookie string identified by the field parameter
    virtual const std::string &getCookie(const std::string &field) const = 0;

    /// Get all headers of the request
    virtual const std::
        unordered_map<std::string, std::string, utils::internal::SafeStringHash>
            &headers() const = 0;

    /// Get all headers of the request
    const std::
        unordered_map<std::string, std::string, utils::internal::SafeStringHash>
            &getHeaders() const
    {
        return headers();
    }

    /// Get all cookies of the request
    virtual const std::
        unordered_map<std::string, std::string, utils::internal::SafeStringHash>
            &cookies() const = 0;

    /// Get all cookies of the request
    const std::
        unordered_map<std::string, std::string, utils::internal::SafeStringHash>
            &getCookies() const
    {
        return cookies();
    }

    /// Get the query string of the request.
    /**
     * The query string is the substring after the '?' in the URL string.
     */
    virtual const std::string &query() const = 0;

    /// Get the query string of the request.
    const std::string &getQuery() const
    {
        return query();
    }

    /// Get the content string of the request, which is the body part of the
    /// request.
    std::string_view body() const
    {
        return std::string_view(bodyData(), bodyLength());
    }

    /// Get the content string of the request, which is the body part of the
    /// request.
    std::string_view getBody() const
    {
        return body();
    }

    virtual const char *bodyData() const = 0;
    virtual size_t bodyLength() const = 0;

    /// Set the content string of the request.
    virtual void setBody(const std::string &body) = 0;

    /// Set the content string of the request.
    virtual void setBody(std::string &&body) = 0;

    /// Get the path of the request.
    virtual const std::string &path() const = 0;

    /// Get the original path of the request.(before url-decoding)
    virtual const std::string &getOriginalPath() const = 0;

    /// Get the path of the request.
    const std::string &getPath() const
    {
        return path();
    }

    /// Get the matched path pattern after routing
    std::string_view getMatchedPathPattern() const
    {
        return matchedPathPattern();
    }

    /// Get the matched path pattern after routing
    std::string_view matchedPathPattern() const
    {
        return std::string_view(matchedPathPatternData(),
                                matchedPathPatternLength());
    }

    /// Get the matched path pattern after routing (including matched parameters
    /// in the query string)
    virtual const std::vector<std::string> &getRoutingParameters() const = 0;

    /// This method usually is called by the framework.
    virtual void setRoutingParameters(std::vector<std::string> &&params) = 0;

    virtual const char *matchedPathPatternData() const = 0;
    virtual size_t matchedPathPatternLength() const = 0;

    /// Return the string of http version of request, such as HTTP/1.0,
    /// HTTP/1.1, etc.
    virtual const char *versionString() const = 0;

    const char *getVersionString() const
    {
        return versionString();
    }

    /// Return the enum type version of the request.
    /**
     * kHttp10 means Http version is 1.0
<<<<<<< HEAD
     * kHttp11 means Http verison is 1.1
     * kHttp20 means Http version is 2.0
=======
     * kHttp11 means Http version is 1.1
>>>>>>> e76bf08e
     */
    virtual Version version() const = 0;

    /// Return the enum type version of the request.
    Version getVersion() const
    {
        return version();
    }

    /// Get the session to which the request belongs.
    virtual const SessionPtr &session() const = 0;

    /// Get the session to which the request belongs.
    const SessionPtr &getSession() const
    {
        return session();
    }

    /// Get the attributes store, users can add/get any type of data to/from
    /// this store
    virtual const AttributesPtr &attributes() const = 0;

    /// Get the attributes store, users can add/get any type of data to/from
    /// this store
    const AttributesPtr &getAttributes() const
    {
        return attributes();
    }

    /// Get parameters of the request.
    virtual const std::
        unordered_map<std::string, std::string, utils::internal::SafeStringHash>
            &parameters() const = 0;

    /// Get parameters of the request.
    const std::
        unordered_map<std::string, std::string, utils::internal::SafeStringHash>
            &getParameters() const
    {
        return parameters();
    }

    /// Get a parameter identified by the @param key
    virtual const std::string &getParameter(const std::string &key) const = 0;

    /**
     * @brief Get the optional parameter identified by the @p key. if the
     * parameter doesn't exist, or the original parameter can't be converted to
     * a T type object, an empty optional object is returned.
     *
     * @tparam T
     * @param key
     * @return optional<T>
     */
    template <typename T>
    std::optional<T> getOptionalParameter(const std::string &key)
    {
        auto &params = getParameters();
        auto it = params.find(key);
        if (it != params.end())
        {
            try
            {
                return std::optional<T>(
                    drogon::utils::fromString<T>(it->second));
            }
            catch (const std::exception &e)
            {
                LOG_ERROR << e.what();
                return std::optional<T>{};
            }
        }
        else
        {
            return std::optional<T>{};
        }
    }

    /// Return the remote IP address and port
    virtual const trantor::InetAddress &peerAddr() const = 0;

    const trantor::InetAddress &getPeerAddr() const
    {
        return peerAddr();
    }

    /// Return the local IP address and port
    virtual const trantor::InetAddress &localAddr() const = 0;

    const trantor::InetAddress &getLocalAddr() const
    {
        return localAddr();
    }

    /// Return the creation timestamp set by the framework.
    virtual const trantor::Date &creationDate() const = 0;

    const trantor::Date &getCreationDate() const
    {
        return creationDate();
    }

    // Return the peer certificate (if any)
    virtual const trantor::CertificatePtr &peerCertificate() const = 0;

    const trantor::CertificatePtr &getPeerCertificate() const
    {
        return peerCertificate();
    }

    /// Get the Json object of the request
    /**
     * The content type of the request must be 'application/json',
     * otherwise the method returns an empty shared_ptr object.
     */
    virtual const std::shared_ptr<Json::Value> &jsonObject() const = 0;

    /// Get the Json object of the request
    const std::shared_ptr<Json::Value> &getJsonObject() const
    {
        return jsonObject();
    }

    /**
     * @brief Get the error message of parsing the JSON body received from peer.
     * This method usually is called after getting a empty shared_ptr object
     * by the getJsonObject() method.
     *
     * @return const std::string& The error message. An empty string is returned
     * when no error occurs.
     */
    virtual const std::string &getJsonError() const = 0;

    /// Get the content type
    virtual ContentType contentType() const = 0;

    ContentType getContentType() const
    {
        return contentType();
    }

    /// Set the Http method
    virtual void setMethod(const HttpMethod method) = 0;

    /// Set the path of the request
    virtual void setPath(const std::string &path) = 0;
    virtual void setPath(std::string &&path) = 0;

    /**
     * @brief The default behavior is to encode the value of setPath
     * using urlEncode. Setting the path encode to false avoid the
     * value of path will be changed by the library
     *
     * @param bool true --> the path will be url encoded
     *             false --> using value of path as it is set
     */
    virtual void setPathEncode(bool) = 0;

    /// Set the parameter of the request
    virtual void setParameter(const std::string &key,
                              const std::string &value) = 0;

    /// Set or get the content type
    virtual void setContentTypeCode(const ContentType type) = 0;

    /// Set the content-type string, The string may contain the header name and
    /// CRLF. Or just the MIME type
    //
    /// For example, "content-type: text/plain\r\n" or "text/plain"
    void setContentTypeString(const std::string_view &typeString)
    {
        setContentTypeString(typeString.data(), typeString.size());
    }

    /// Set the request content-type string, The string
    /// must contain the header name and CRLF.
    /// For example, "content-type: text/plain\r\n"
    virtual void setCustomContentTypeString(const std::string &type) = 0;

    /// Add a cookie
    virtual void addCookie(const std::string &key,
                           const std::string &value) = 0;

    /**
     * @brief Set the request object to the pass-through mode or not. It's not
     * by default when a new request object is created.
     * In pass-through mode, no additional headers (including user-agent,
     * connection, etc.) are added to the request. This mode is useful for some
     * applications such as a proxy.
     *
     * @param flag
     */
    virtual void setPassThrough(bool flag) = 0;

    /// The following methods are a series of factory methods that help users
    /// create request objects.

    /// Create a normal request with http method Get and version Http1.1.
    static HttpRequestPtr newHttpRequest();

    /// Create a http request with:
    /// Method: Get
    /// Version: Http1.1
    /// Content type: application/json, the @param data is serialized into the
    /// content of the request.
    static HttpRequestPtr newHttpJsonRequest(const Json::Value &data);

    /// Create a http request with:
    /// Method: Post
    /// Version: Http1.1
    /// Content type: application/x-www-form-urlencoded
    static HttpRequestPtr newHttpFormPostRequest();

    /// Create a http file upload request with:
    /// Method: Post
    /// Version: Http1.1
    /// Content type: multipart/form-data
    /// The @param files represents pload files which are transferred to the
    /// server via the multipart/form-data format
    static HttpRequestPtr newFileUploadRequest(
        const std::vector<UploadFile> &files);

    /**
     * @brief Create a custom HTTP request object. For using this template,
     * users must specialize the toRequest template.
     */
    template <typename T>
    static HttpRequestPtr newCustomHttpRequest(T &&obj)
    {
        return toRequest(std::forward<T>(obj));
    }

    virtual bool isOnSecureConnection() const noexcept = 0;
    virtual void setContentTypeString(const char *typeString,
                                      size_t typeStringLength) = 0;

    virtual ~HttpRequest()
    {
    }
};

template <>
inline HttpRequestPtr toRequest<const Json::Value &>(const Json::Value &pJson)
{
    return HttpRequest::newHttpJsonRequest(pJson);
}

template <>
inline HttpRequestPtr toRequest(Json::Value &&pJson)
{
    return HttpRequest::newHttpJsonRequest(std::move(pJson));
}

template <>
inline std::shared_ptr<Json::Value> fromRequest(const HttpRequest &req)
{
    return req.getJsonObject();
}

}  // namespace drogon<|MERGE_RESOLUTION|>--- conflicted
+++ resolved
@@ -269,12 +269,8 @@
     /// Return the enum type version of the request.
     /**
      * kHttp10 means Http version is 1.0
-<<<<<<< HEAD
      * kHttp11 means Http verison is 1.1
      * kHttp20 means Http version is 2.0
-=======
-     * kHttp11 means Http version is 1.1
->>>>>>> e76bf08e
      */
     virtual Version version() const = 0;
 
